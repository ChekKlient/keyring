<<<<<<< HEAD
#!/usr/bin/env python3
# -*- coding: utf-8 -*-
# flake8: noqa

=======
>>>>>>> c68ac3b7
extensions = [
    'sphinx.ext.autodoc',
    'jaraco.packaging.sphinx',
]

master_doc = "index"
html_theme = "furo"

# Link dates and other references in the changelog
extensions += ['rst.linker']
link_files = {
    '../CHANGES.rst': dict(
        using=dict(GH='https://github.com'),
        replace=[
            dict(
                pattern=r'(Issue #|\B#)(?P<issue>\d+)',
                url='{package_url}/issues/{issue}',
            ),
            dict(
                pattern=r'(?m:^((?P<scm_version>v?\d+(\.\d+){1,2}))\n[-=]+\n)',
                with_scm='{text}\n{rev[timestamp]:%d %b %Y}\n',
            ),
            dict(
                pattern=r'PEP[- ](?P<pep_number>\d+)',
                url='https://peps.python.org/pep-{pep_number:0>4}/',
            ),
        ],
    )
}

# Be strict about any broken references
nitpicky = True

# Include Python intersphinx mapping to prevent failures
# jaraco/skeleton#51
extensions += ['sphinx.ext.intersphinx']
intersphinx_mapping = {
    'python': ('https://docs.python.org/3', None),
}

# Preserve authored syntax for defaults
autodoc_preserve_defaults = True

extensions += ['jaraco.tidelift']<|MERGE_RESOLUTION|>--- conflicted
+++ resolved
@@ -1,10 +1,3 @@
-<<<<<<< HEAD
-#!/usr/bin/env python3
-# -*- coding: utf-8 -*-
-# flake8: noqa
-
-=======
->>>>>>> c68ac3b7
 extensions = [
     'sphinx.ext.autodoc',
     'jaraco.packaging.sphinx',
