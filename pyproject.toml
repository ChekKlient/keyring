[build-system]
requires = ["setuptools>=61.2", "setuptools_scm[toml]>=3.4.1"]
build-backend = "setuptools.build_meta"

[project]
<<<<<<< HEAD
name = "keyring"
authors = [
	{ name = "Kang Zhang", email = "jobo.zh@gmail.com" },
]
maintainers = [
	{ name = "Jason R. Coombs", email = "jaraco@jaraco.com" },
]
description = "Store and access your passwords safely."
=======
name = "PROJECT"
authors = [
	{ name = "Jason R. Coombs", email = "jaraco@jaraco.com" },
]
description = "PROJECT_DESCRIPTION"
>>>>>>> bcf8f079
readme = "README.rst"
classifiers = [
	"Development Status :: 5 - Production/Stable",
	"Intended Audience :: Developers",
	"License :: OSI Approved :: MIT License",
	"Programming Language :: Python :: 3",
	"Programming Language :: Python :: 3 :: Only",
]
requires-python = ">=3.8"
dependencies = [
<<<<<<< HEAD
	'pywin32-ctypes>=0.2.0; sys_platform=="win32"',
	'SecretStorage>=3.2; sys_platform=="linux"',
	'jeepney>=0.4.2; sys_platform=="linux"',
	'importlib_metadata >= 4.11.4; python_version < "3.12"',
	"jaraco.classes",
	'importlib_resources; python_version < "3.9"',
	"jaraco.functools",
	"jaraco.context",
=======
>>>>>>> bcf8f079
]
dynamic = ["version"]

[project.urls]
<<<<<<< HEAD
Homepage = "https://github.com/jaraco/keyring"
=======
Homepage = "https://github.com/PROJECT_PATH"
>>>>>>> bcf8f079

[project.optional-dependencies]
testing = [
	# upstream
<<<<<<< HEAD
	"pytest >= 6, != 8.1.1",
=======
	"pytest >= 6, != 8.1.*",
>>>>>>> bcf8f079
	"pytest-checkdocs >= 2.4",
	"pytest-cov",
	"pytest-mypy",
	"pytest-enabler >= 2.2",
	"pytest-ruff >= 0.2.1",

	# local
]
docs = [
	# upstream
	"sphinx >= 3.5",
	"jaraco.packaging >= 9.3",
	"rst.linker >= 1.9",
	"furo",
	"sphinx-lint",

<<<<<<< HEAD
	# tidelift
	"jaraco.tidelift >= 1.4",

	# local
]
completion = ["shtab >= 1.1.0"]

[project.entry-points]
devpi_client = {keyring = "keyring.devpi_client"}

[project.entry-points."keyring.backends"]
Windows = "keyring.backends.Windows"
macOS = "keyring.backends.macOS"
libsecret = "keyring.backends.libsecret"
SecretService = "keyring.backends.SecretService"
KWallet = "keyring.backends.kwallet"
chainer = "keyring.backends.chainer"

[project.scripts]
keyring = "keyring.cli:main"
=======
	# local
]
>>>>>>> bcf8f079

[tool.setuptools_scm]<|MERGE_RESOLUTION|>--- conflicted
+++ resolved
@@ -3,7 +3,6 @@
 build-backend = "setuptools.build_meta"
 
 [project]
-<<<<<<< HEAD
 name = "keyring"
 authors = [
 	{ name = "Kang Zhang", email = "jobo.zh@gmail.com" },
@@ -12,13 +11,6 @@
 	{ name = "Jason R. Coombs", email = "jaraco@jaraco.com" },
 ]
 description = "Store and access your passwords safely."
-=======
-name = "PROJECT"
-authors = [
-	{ name = "Jason R. Coombs", email = "jaraco@jaraco.com" },
-]
-description = "PROJECT_DESCRIPTION"
->>>>>>> bcf8f079
 readme = "README.rst"
 classifiers = [
 	"Development Status :: 5 - Production/Stable",
@@ -29,7 +21,6 @@
 ]
 requires-python = ">=3.8"
 dependencies = [
-<<<<<<< HEAD
 	'pywin32-ctypes>=0.2.0; sys_platform=="win32"',
 	'SecretStorage>=3.2; sys_platform=="linux"',
 	'jeepney>=0.4.2; sys_platform=="linux"',
@@ -38,26 +29,16 @@
 	'importlib_resources; python_version < "3.9"',
 	"jaraco.functools",
 	"jaraco.context",
-=======
->>>>>>> bcf8f079
 ]
 dynamic = ["version"]
 
 [project.urls]
-<<<<<<< HEAD
 Homepage = "https://github.com/jaraco/keyring"
-=======
-Homepage = "https://github.com/PROJECT_PATH"
->>>>>>> bcf8f079
 
 [project.optional-dependencies]
 testing = [
 	# upstream
-<<<<<<< HEAD
-	"pytest >= 6, != 8.1.1",
-=======
 	"pytest >= 6, != 8.1.*",
->>>>>>> bcf8f079
 	"pytest-checkdocs >= 2.4",
 	"pytest-cov",
 	"pytest-mypy",
@@ -74,7 +55,6 @@
 	"furo",
 	"sphinx-lint",
 
-<<<<<<< HEAD
 	# tidelift
 	"jaraco.tidelift >= 1.4",
 
@@ -95,9 +75,5 @@
 
 [project.scripts]
 keyring = "keyring.cli:main"
-=======
-	# local
-]
->>>>>>> bcf8f079
 
 [tool.setuptools_scm]