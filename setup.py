#!/usr/bin/env python

# Project skeleton maintained at https://github.com/jaraco/skeleton

import io
import sys

import setuptools

with io.open('README.rst', encoding='utf-8') as readme:
    long_description = readme.read()

needs_wheel = {'release', 'bdist_wheel', 'dists'}.intersection(sys.argv)
wheel = ['wheel'] if needs_wheel else []

name = 'keyring'
description = 'Store and access your passwords safely.'

setup_params = dict(
    name=name,
    use_scm_version=True,
    author="Kang Zhang",
    author_email="jobo.zh@gmail.com",
    maintainer='Jason R. Coombs',
    maintainer_email='jaraco@jaraco.com',
    description=description or name,
    long_description=long_description,
    url="https://github.com/jaraco/" + name,
    packages=setuptools.find_packages(),
    include_package_data=True,
    namespace_packages=name.split('.')[:-1],
    install_requires=[
    ],
    extras_require={
        ':sys_platform=="win32"': ['pywin32-ctypes'],
        ':sys_platform=="linux2" or sys_platform=="linux"': [
            "secretstorage",
        ],
    },
    setup_requires=[
        'setuptools_scm>=1.9,!=1.13.1,!=1.14.0',
    ] + wheel,
    classifiers=[
        "Development Status :: 5 - Production/Stable",
        "Intended Audience :: Developers",
        "License :: OSI Approved :: Python Software Foundation License",
        "License :: OSI Approved :: MIT License",
        "Programming Language :: Python :: 2.7",
        "Programming Language :: Python :: 3.3",
        "Programming Language :: Python :: 3.4",
        "Programming Language :: Python :: 3.5",
<<<<<<< HEAD
    ],
    entry_points={
    },
=======
	],
	entry_points={
        'console_scripts': [
            'keyring=keyring.cli:main',
        ],
	},
>>>>>>> cbabdb87
)
if __name__ == '__main__':
    setuptools.setup(**setup_params)<|MERGE_RESOLUTION|>--- conflicted
+++ resolved
@@ -49,18 +49,12 @@
         "Programming Language :: Python :: 3.3",
         "Programming Language :: Python :: 3.4",
         "Programming Language :: Python :: 3.5",
-<<<<<<< HEAD
     ],
     entry_points={
-    },
-=======
-	],
-	entry_points={
         'console_scripts': [
             'keyring=keyring.cli:main',
         ],
-	},
->>>>>>> cbabdb87
+    },
 )
 if __name__ == '__main__':
     setuptools.setup(**setup_params)