<<<<<<< HEAD
19.0.0
------

* #383: Drop support for EOL Python 2.7 - 3.4.
=======
18.0.1
------

* #386: ExceptionInfo no longer retains a reference to the
  traceback.
>>>>>>> 9ea9bb5f

18.0.0
------

* #375: On macOS, the backend now raises a ``KeyringLocked``
  when access to the keyring is denied (on get or set) instead
  of ``PasswordSetError`` or ``KeyringError``. Any API users
  may need to account for this change, probably by catching
  the parent ``KeyringError``.
  Additionally, the error message from the underying error is
  now included in any errors that occur.

17.1.1
------

* #368: Update packaging technique to avoid 0.0.0 releases.

17.1.0
------

* #366: When calling ``keyring.core.init_backend``, if any
  limit function is supplied, it is saved and later honored by
  the ``ChainerBackend`` as well.

17.0.0
------

* #345: Remove application attribute from stored passwords
  using SecretService, addressing regression introduced in
  10.5.0 (#292). Impacted Linux keyrings will once again
  prompt for a password for "Python program".

16.1.1
------

* #362: Fix error on import due to circular imports
  on Python 3.4.

16.1.0
------

* Refactor ChainerBackend, introduced in 16.0 to function
  as any other backend, activating when relevant.

16.0.2
------

* #319: In Windows backend, trap all exceptions when
  attempting to import pywin32.

16.0.1
------

* #357: Once again allow all positive, non-zero priority
  keyrings to participate.

16.0.0
------

* #323: Fix race condition in delete_password on Windows.
* #352: All suitable backends (priority 1 and greater) are
  allowed to participate.

15.2.0
------

* #350: Added new API for ``get_credentials``, for backends
  that can resolve both a username and password for a service.

15.1.0
------

* #340: Add the Null keyring, disabled by default.
* #340: Added ``--disable`` option to command-line
  interface.
* #340: Now honor a ``PYTHON_KEYRING_BACKEND``
  environment variable to select a backend. Environments
  may set to ``keyring.backends.null.Keyring`` to disable
  keyring.

15.0.0
------

Removed deprecated ``keyring.util.escape`` module.

Fixed warning about using deprecated Abstract Base Classes
from collections module.

14.0.0
------

Removed ``getpassbackend`` module and alias in
``keyring.get_pass_get_password``. Instead, just use::

    keyring.get_password(getpass.getuser(), 'Python')

13.2.1
------

* #335: Fix regression in command line client.

13.2.0
------

* Keyring command-line interface now reads the password
  directly from stdin if stdin is connected to a pipe.

13.1.0
------

* #329: Improve output of ``keyring --list-backends``.

13.0.0
------

* #327: In kwallet backend, if the collection or item is
  locked, a ``KeyringLocked`` exception is raised. Clients
  expecting a None response from ``get_password`` under
  this condition will need to catch this exception.
  Additionally, an ``InitError`` is now raised if the
  connection cannot be established to the DBus.

* #298: In kwallet backend, when checking an existing
  handle, verify that it is still valid or create a new
  connection.

12.2.1
------

* Fixed issue in SecretService. Ref #226.

12.2.0
------

* #322: Fix AttributeError when ``escape.__builtins__``
  is a dict.

* Deprecated ``keyring.util.escape`` module. If you use
  this module or encounter the warning (on the latest
  release of your packages), please `file a ticket
  <https://github.com/jaraco/keyring/issues/new>`_.

12.1.0
------

* Unpin SecretStorage on Python 3.5+. Requires that
  Setuptools 17.1 be used. Note that the special
  handling will be unnecessary once Pip 9 can be
  assumed (as it will exclude SecretStorage 3 in
  non-viable environments).

12.0.2
------

* Pin SecretStorage to 2.x.

12.0.1
------

* #314: No changes except to rebuild.

12.0.0
------

* #310: Keyring now loads all backends through entry
  points.

For most users, this release will be fully compatible. Some
users may experience compatibility issues if entrypoints is
not installed (as declared) or the metadata on which entrypoints
relies is unavailable. For that reason, the package is released
with a major version bump.

11.1.0
------

* #312: Use ``entrypoints`` instead of pkg_resources to
  avoid performance hit loading pkg_resources. Adds
  a dependency on ``entrypoints``.

11.0.0
------

* #294: No longer expose ``keyring.__version__`` (added
  in 8.1) to avoid performance hit loading pkg_resources.

10.6.0
------

* #299: Keyring exceptions are now derived from a base
  ``keyring.errors.KeyringError``.

10.5.1
------

* #296: Prevent AttributeError on import when Debian has
  created broken dbus installs.

10.5.0
------

* #287: Added ``--list-backends`` option to
  command-line interface.

* Removed ``logger`` from ``keyring``. See #291 for related
  request.

* #292: Set the appid for SecretService & KWallet to
  something meaningful.

10.4.0
------

* #279: In Kwallet, pass mainloop to SessionBus.

* #278: Unpin pywin32-ctypes, but blacklist known
  incompatible versions.

10.3.3
------

* #278: Pin to pywin32-ctypes 0.0.1 to avoid apparent
  breakage introduced in 0.1.0.

10.3.2
------

* #267: More leniently unescape lowercased characters as
  they get re-cased by ConfigParser.

10.3.1
------

* #266: Use private compatibity model rather than six to
  avoid the dependency.

10.3
----

* #264: Implement devpi hook for supplying a password when
  logging in with `devpi <https://pypi.org/project/devpi>`_
  client.

* #260: For macOS, added initial API support for internet
  passwords.

10.2
----

* #259: Allow to set a custom application attribute for
  SecretService backend.

10.1
----

* #253: Backends now expose a '.name' attribute suitable
  for identifying each backend to users.

10.0.2
-----

* #247: Restored console script.

10.0.1
------

* Update readme to reflect test recommendations.

10.0
----

* Drop support for Python 3.2.
* Test suite now uses tox instead of pytest-runner.
  Test requirements are now defined in tests/requirements.txt.

9.3.1
-----

* Link to the new Gitter chat room is now in the
  readme.
* Issue #235: ``kwallet`` backend now returns
  string objects instead of ``dbus.String`` objects,
  for less surprising reprs.
* Minor doc fixes.

9.3
---

* Issue #161: In SecretService backend, unlock
  individual entries.

9.2.1
-----

* Issue #230: Don't rely on dbus-python and instead
  defer to SecretStorage to describe the installation
  requirements.

9.2
---

* Issue #231 via #233: On Linux, ``secretstorage``
  is now a declared dependency, allowing recommended
  keyring to work simply after installation.

9.1
---

* Issue #83 via #229: ``kwallet`` backend now stores
  the service name as a folder name in the backend rather
  than storing all passwords in a Python folder.

9.0
---

* Issue #217: Once again, the OS X backend uses the
  Framework API for invoking the Keychain service.
  As a result, applications utilizing this API will be
  authorized per application, rather than relying on the
  authorization of the 'security' application. Consequently,
  users will be prompted to authorize the system Python
  executable and also new Python executables, such as
  those created by virtualenv.
  #260: No longer does the keyring honor the ``store``
  attribute on the keyring. Only application passwords
  are accessible.

8.7
---

* Changelog now links to issues and provides dates of
  releases.

8.6
---

* Issue #217: Add warning in OS Keyring when 'store'
  is set to 'internet' to determine if this feature is
  used in the wild.

8.5.1
-----

* Pull Request #216: Kwallet backend now has lower
  priority than the preferred SecretService backend,
  now that the desktop check is no longer in place.

8.5
---

* Issue #168: Now prefer KF5 Kwallet to KF4. Users relying
  on KF4 must use prior releases.

8.4
---

* Pull Request #209: Better error message when no backend is
  available (indicating keyrings.alt as a quick workaround).
* Pull Request #208: Fix pywin32-ctypes package name in
  requirements.

8.3
---

* Issue #207: Library now requires win32ctypes on Windows
  systems, which will be installed automatically by
  Setuptools 0.7 or Pip 6 (or later).
* Actually removed QtKwallet, which was meant to be dropped in
  8.0 but somehow remained.

8.2
---

* Update readme to include how-to use with Linux
  non-graphical environments.

8.1
---

* Issue #197: Add ``__version__`` attribute to keyring module.

8.0
---

* Issue #117: Removed all but the preferred keyring backends
  for each of the major desktop platforms:

    - keyring.backends.kwallet.DBusKeyring
    - keyring.backends.OS_X.Keyring
    - keyring.backends.SecretService.Keyring
    - keyring.backends.Windows.WinVaultKeyring

  All other keyrings
  have been moved to a new package, `keyrings.alt
  <https://pypi.python.org/pypi/keyrings.alt>`_ and
  backward-compatibility aliases removed.
  To retain
  availability of these less preferred keyrings, include
  that package in your installation (install both keyring
  and keyrings.alt).

  As these keyrings have moved, any keyrings indicated
  explicitly in configuration will need to be updated to
  replace "keyring.backends." with "keyrings.alt.". For
  example, "keyring.backends.file.PlaintextKeyring"
  becomes "keyrings.alt.file.PlaintextKeyring".

7.3.1
-----

* Issue #194: Redirect away from docs until they have something
  more than the changelog. Users seeking the changelog will
  want to follow the `direct link
  <https://pythonhosted.org/keyring/history.html>`_.

7.3
---

* Issue #117: Added support for filtering which
  backends are acceptable. To limit to only loading recommended
  keyrings (those with priority >= 1), call::

    keyring.core.init_backend(limit=keyring.core.recommended)

7.2
---

* Pull Request #190: OS X backend now exposes a ``keychain``
  attribute, which if set will be used by ``get_password`` when
  retrieving passwords. Useful in environments such as when
  running under cron where the default keychain is not the same
  as the default keychain in a login session. Example usage::

    keyring.get_keyring().keychain = '/path/to/login.keychain'
    pw = keyring.get_password(...)

7.1
---

* Issue #186: Removed preference for keyrings based on
  ``XDG_CURRENT_DESKTOP`` as these values are to varied
  to be a reliable indicator of which keyring implementation
  might be preferable.

7.0.2
-----

* Issue #187: Restore ``Keyring`` name in ``kwallet`` backend.
  Users of keyring 6.1 or later should prefer an explicit reference
  to DBusKeyring or QtKeyring instead.

7.0.1
-----

* Issue #183 and Issue #185: Gnome keyring no longer relies
  on environment variables, but instead relies on the GnomeKeyring
  library to determine viability.

7.0
---

* Issue #99: Keyring now expects the config file to be located
  in the XDG_CONFIG_HOME rather than XDG_DATA_HOME and will
  fail to start if the config is found in the old location but not
  the new. On systems where the two locations are distinct,
  simply copy or symlink the config to remain compatible with
  older versions or move the file to work only with 7.0 and later.

* Replaced Pull Request #182 with a conditional SessionBus
  construction, based on subsequent discussion.

6.1.1
-----

* Pull Request #182: Prevent DBus from indicating as a viable
  backend when no viable X DISPLAY variable is present.

6.1
---

* Pull Request #174: Add DBus backend for KWallet, preferred to Qt
  backend. Theoretically, it should be auto-detected based on
  available libraries and interchangeable with the Qt backend.

6.0
---

* Drop support for Python 2.6.

5.7.1
-----

* Updated project metadata to match Github hosting and
  generally refreshed the metadata structure to match
  practices with other projects.

5.7
---

* Issue #177: Resolve default keyring name on Gnome using the API.
* Issue #145: Add workaround for password exposure through
  process status for most passwords containing simple
  characters.

5.6
---

* Allow keyring to be invoked from command-line with
  ``python -m keyring``.

5.5.1
-----

* Issue #156: Fixed test failures in ``pyfs`` keyring related to
  0.5 release.

5.5
---

* Pull Request #176: Use recommended mechanism for checking
  GnomeKeyring version.

5.4
---

* Prefer setuptools_scm to hgtools.

5.3
---

* Prefer hgtools to setuptools_scm due to `setuptools_scm #21
  <https://bitbucket.org/pypa/setuptools_scm/issue/21>`_.

5.2
---

* Prefer setuptools_scm to hgtools.

5.1
---

* Host project at Github (`repo <https://github.com/jaraco/keyring>`_).

5.0
---

* Version numbering is now derived from the code repository tags via `hgtools
  <https://pypi.python.org/pypi/hgtools>`_.
* Build and install now requires setuptools.

4.1.1
-----

* The entry point group must look like a module name, so the group is now
  "keyring.backends".

4.1
---

* Added preliminary support for loading keyring backends through ``setuptools
  entry points``, specifically "keyring backends".

4.0
---

* Removed ``keyring_path`` parameter from ``load_keyring``. See release notes
  for 3.0.3 for more details.
* Issue #22: Removed support for loading the config from the current
  directory. The config file must now be located in the platform-specific
  config location.

3.8
---

* Issue #22: Deprecated loading of config from current directory. Support for
  loading the config in this manner will be removed in a future version.
* Issue #131: Keyring now will prefer `pywin32-ctypes
  <https://pypi.python.org/pypi/pywin32-ctypes>`_ to pywin32 if available.

3.7
---

* Gnome keyring no longer relies on the GNOME_KEYRING_CONTROL environment
  variable.
* Issue #140: Restore compatibility for older versions of PyWin32.

3.6
---

* `Pull Request #1 (github) <https://github.com/jaraco/keyring/pull/1>`_:
  Add support for packages that wish to bundle keyring by using relative
  imports throughout.

3.5
---

* Issue #49: Give the backend priorities a 1.5 multiplier bump when an
  XDG_CURRENT_DESKTOP environment variable matches the keyring's target
  environment.
* Issue #99: Clarified documentation on location of config and data files.
  Prepared the code base to treat the two differently on Unix-based systems.
  For now, the behavior is unchanged.

3.4
---

* Extracted FileBacked and Encrypted base classes.
* Add a pyinstaller hook to expose backend modules. Ref #124
* Pull request #41: Use errno module instead of hardcoding error codes.
* SecretService backend: correctly handle cases when user dismissed
  the collection creation or unlock prompt.

3.3
---

* Pull request #40: KWallet backend will now honor the ``KDE_FULL_SESSION``
  environment variable as found on openSUSE.

3.2.1
-----

* SecretService backend: use a different function to check that the
  backend is functional. The default collection may not exist, but
  the collection will remain usable in that case.

  Also, make the error message more verbose.

  Resolves https://bugs.launchpad.net/bugs/1242412.

3.2
---

* Issue #120: Invoke KeyringBackend.priority during load_keyring to ensure
  that any keyring loaded is actually viable (or raises an informative
  exception).

* File keyring:

   - Issue #123: fix removing items.
   - Correctly escape item name when removing.
   - Use with statement when working with files.

* Add a test for removing one item in group.

* Issue #81: Added experimental support for third-party backends. See
  `keyring.core._load_library_extensions` for information on supplying
  a third-party backend.

3.1
---

* All code now runs natively on both Python 2 and Python 3, no 2to3 conversion
  is required.
* Testsuite: clean up, and make more use of unittest2 methods.

3.0.5
-----

* Issue #114: Fix logic in pyfs detection.

3.0.4
-----

* Issue #114: Fix detection of pyfs under Mercurial Demand Import.

3.0.3
-----

* Simplified the implementation of ``keyring.core.load_keyring``. It now uses
  ``__import__`` instead of loading modules explicitly. The ``keyring_path``
  parameter to ``load_keyring`` is now deprecated. Callers should instead
  ensure their module is available on ``sys.path`` before calling
  ``load_keyring``. Keyring still honors ``keyring-path``. This change fixes
  Issue #113 in which the explicit module loading of keyring modules was
  breaking package-relative imports.

3.0.2
-----

* Renamed ``keyring.util.platform`` to ``keyring.util.platform_``. As reported
  in Issue #112 and `mercurial_keyring #31
  <https://bitbucket.org/Mekk/mercurial_keyring/issue/31>`_ and in `Mercurial
  itself <http://bz.selenic.com/show_bug.cgi?id=4029>`_, Mercurial's Demand
  Import does not honor ``absolute_import`` directives, so it's not possible
  to have a module with the same name as another top-level module. A patch is
  in place to fix this issue upstream, but to support older Mercurial
  versions, this patch will remain for some time.

3.0.1
-----

* Ensure that modules are actually imported even in Mercurial's Demand Import
  environment.

3.0
---

* Removed support for Python 2.5.
* Removed names in ``keyring.backend`` moved in 1.1 and previously retained
  for compatibility.

2.1.1
-----

* Restored Python 2.5 compatibility (lost in 2.0).

2.1
---

*  Issue #10: Added a 'store' attribute to the OS X Keyring, enabling custom
   instances of the KeyringBackend to use another store, such as the
   'internet' store. For example::

       keys = keyring.backends.OS_X.Keyring()
       keys.store = 'internet'
       keys.set_password(system, user, password)
       keys.get_password(system, user)

   The default for all instances can be set in the class::

       keyring.backends.OS_X.Keyring.store = 'internet'

*  GnomeKeyring: fix availability checks, and make sure the warning
   message from pygobject is not printed.

*  Fixes to GnomeKeyring and SecretService tests.

2.0.3
-----

*  Issue #112: Backend viability/priority checks now are more aggressive about
   module presence checking, requesting ``__name__`` from imported modules to
   force the demand importer to actually attempt the import.

2.0.2
-----

*  Issue #111: Windows backend isn't viable on non-Windows platforms.

2.0.1
-----

*  Issue #110: Fix issues with ``Windows.RegistryKeyring``.

2.0
---

*  Issue #80: Prioritized backend support. The primary interface for Keyring
   backend classes has been refactored to now emit a 'priority' based on the
   current environment (operating system, libraries available, etc). These
   priorities provide an indication of the applicability of that backend for
   the current environment. Users are still welcome to specify a particular
   backend in configuration, but the default behavior should now be to select
   the most appropriate backend by default.

1.6.1
-----

* Only include pytest-runner in 'setup requirements' when ptr invocation is
  indicated in the command-line (Issue #105).

1.6
---

*  GNOME Keyring backend:

   - Use the same attributes (``username`` / ``service``) as the SecretService
     backend uses, allow searching for old ones for compatibility.
   - Also set ``application`` attribute.
   - Correctly handle all types of errors, not only ``CANCELLED`` and ``NO_MATCH``.
   - Avoid printing warnings to stderr when GnomeKeyring is not available.

* Secret Service backend:

   - Use a better label for passwords, the same as GNOME Keyring backend uses.

1.5
---

*  SecretService: allow deleting items created using previous python-keyring
   versions.

   Before the switch to secretstorage, python-keyring didn't set "application"
   attribute. Now in addition to supporting searching for items without that
   attribute, python-keyring also supports deleting them.

*  Use ``secretstorage.get_default_collection`` if it's available.

   On secretstorage 1.0 or later, python-keyring now tries to create the
   default collection if it doesn't exist, instead of just raising the error.

*  Improvements for tests, including fix for Issue #102.

1.4
---

* Switch GnomeKeyring backend to use native libgnome-keyring via
  GObject Introspection, not the obsolete python-gnomekeyring module.

1.3
---

* Use the `SecretStorage library <https://pypi.python.org/pypi/SecretStorage>`_
  to implement the Secret Service backend (instead of using dbus directly).
  Now the keyring supports prompting for and deleting passwords. Fixes #69,
  #77, and #93.
* Catch `gnomekeyring.IOError` per the issue `reported in Nova client
  <https://bugs.launchpad.net/python-novaclient/+bug/1116302>`_.
* Issue #92 Added support for delete_password on Mac OS X Keychain.

1.2.3
-----

* Fix for Encrypted File backend on Python 3.
* Issue #97 Improved support for PyPy.

1.2.2
-----

* Fixed handling situations when user cancels kwallet dialog or denies access
  for the app.

1.2.1
-----

* Fix for kwallet delete.
* Fix for OS X backend on Python 3.
* Issue #84: Fix for Google backend on Python 3 (use of raw_input not caught
  by 2to3).

1.2
---

* Implemented delete_password on most keyrings. Keyring 2.0 will require
  delete_password to implement a Keyring. Fixes #79.

1.1.2
-----

* Issue #78: pyfilesystem backend now works on Windows.

1.1.1
-----

* Fixed MANIFEST.in so .rst files are included.

1.1
---

This is the last build that will support installation in a pure-distutils
mode. Subsequent releases will require setuptools/distribute to install.
Python 3 installs have always had this requirement (for 2to3 install support),
but starting with the next minor release (1.2+), setuptools will be required.

Additionally, this release has made some substantial refactoring in an
attempt to modularize the backends. An attempt has been made to maintain 100%
backward-compatibility, although if your library does anything fancy with
module structure or clasess, some tweaking may be necessary. The
backward-compatible references will be removed in 2.0, so the 1.1+ releases
represent a transitional implementation which should work with both legacy
and updated module structure.

* Added a console-script 'keyring' invoking the command-line interface.
* Deprecated _ExtensionKeyring.
* Moved PasswordSetError and InitError to an `errors` module (references kept
  for backward-compatibility).
* Moved concrete backend implementations into their own modules (references
  kept for backward compatibility):

  - OSXKeychain -> backends.OS_X.Keyring
  - GnomeKeyring -> backends.Gnome.Keyring
  - SecretServiceKeyring -> backends.SecretService.Keyring
  - KDEKWallet -> backends.kwallet.Keyring
  - BasicFileKeyring -> backends.file.BaseKeyring
  - CryptedFileKeyring -> backends.file.EncryptedKeyring
  - UncryptedFileKeyring -> backends.file.PlaintextKeyring
  - Win32CryptoKeyring -> backends.Windows.EncryptedKeyring
  - WinVaultKeyring -> backends.Windows.WinVaultKeyring
  - Win32CryptoRegistry -> backends.Windows.RegistryKeyring
  - select_windows_backend -> backends.Windows.select_windows_backend
  - GoogleDocsKeyring -> backends.Google.DocsKeyring
  - Credential -> keyring.credentials.Credential
  - BaseCredential -> keyring.credentials.SimpleCredential
  - EnvironCredential -> keyring.credentials.EnvironCredential
  - GoogleEnvironCredential -> backends.Google.EnvironCredential
  - BaseKeyczarCrypter -> backends.keyczar.BaseCrypter
  - KeyczarCrypter -> backends.keyczar.Crypter
  - EnvironKeyczarCrypter -> backends.keyczar.EnvironCrypter
  - EnvironGoogleDocsKeyring -> backends.Google.KeyczarDocsKeyring
  - BasicPyfilesystemKeyring -> backends.pyfs.BasicKeyring
  - UnencryptedPyfilesystemKeyring -> backends.pyfs.PlaintextKeyring
  - EncryptedPyfilesystemKeyring -> backends.pyfs.EncryptedKeyring
  - EnvironEncryptedPyfilesystemKeyring -> backends.pyfs.KeyczarKeyring
  - MultipartKeyringWrapper -> backends.multi.MultipartKeyringWrapper

* Officially require Python 2.5 or greater (although unofficially, this
  requirement has been in place since 0.10).

1.0
---

This backward-incompatible release attempts to remove some cruft from the
codebase that's accumulated over the versions.

* Removed legacy file relocation support. `keyring` no longer supports loading
  configuration or file-based backends from ~. If upgrading from 0.8 or later,
  the files should already have been migrated to their new proper locations.
  If upgrading from 0.7.x or earlier, the files will have to be migrated
  manually.
* Removed CryptedFileKeyring migration support. To maintain an existing
  CryptedFileKeyring, one must first upgrade to 0.9.2 or later and access the
  keyring before upgrading to 1.0 to retain the existing keyring.
* File System backends now create files without group and world permissions.
  Fixes #67.

0.10.1
------

* Merged 0.9.3 to include fix for #75.

0.10
----

* Add support for using `Keyczar <http://www.keyczar.org/>`_ to encrypt
  keyrings. Keyczar is "an open source cryptographic toolkit designed to make
  it easier and safer for developers to use cryptography in their
  applications."
* Added support for storing keyrings on Google Docs or any other filesystem
  supported by pyfilesystem.
* Fixed issue in Gnome Keyring when unicode is passed as the service name,
  username, or password.
* Tweaked SecretService code to pass unicode to DBus, as unicode is the
  preferred format.
* Issue #71 - Fixed logic in CryptedFileKeyring.
* Unencrypted keyring file will be saved with user read/write (and not group
  or world read/write).

0.9.3
-----

* Ensure migration is run when get_password is called. Fixes #75. Thanks to
  Marc Deslauriers for reporting the bug and supplying the patch.

0.9.2
-----

* Keyring 0.9.1 introduced a whole different storage format for the
  CryptedFileKeyring, but this introduced some potential compatibility issues.
  This release incorporates the security updates but reverts to the INI file
  format for storage, only encrypting the passwords and leaving the service
  and usernames in plaintext. Subsequent releases may incorporate a new
  keyring to implement a whole-file encrypted version. Fixes #64.
* The CryptedFileKeyring now requires simplejson for Python 2.5 clients.

0.9.1
-----

* Fix for issue where SecretServiceBackend.set_password would raise a
  UnicodeError on Python 3 or when a unicode password was provided on Python
  2.
* CryptedFileKeyring now uses PBKDF2 to derive the key from the user's
  password and a random hash. The IV is chosen randomly as well. All the
  stored passwords are encrypted at once. Any keyrings using the old format
  will be automatically converted to the new format (but will no longer be
  compatible with 0.9 and earlier). The user's password is no longer limited
  to 32 characters. PyCrypto 2.5 or greater is now required for this keyring.

0.9
---

* Add support for GTK 3 and secret service D-Bus. Fixes #52.
* Issue #60 - Use correct method for decoding.

0.8.1
-----

* Fix regression in keyring lib on Windows XP where the LOCALAPPDATA
  environment variable is not present.

0.8
---

* Mac OS X keyring backend now uses subprocess calls to the `security`
  command instead of calling the API, which with the latest updates, no
  longer allows Python to invoke from a virtualenv. Fixes issue #13.
* When using file-based storage, the keyring files are no longer stored
  in the user's home directory, but are instead stored in platform-friendly
  locations (`%localappdata%\Python Keyring` on Windows and according to
  the freedesktop.org Base Dir Specification
  (`$XDG_DATA_HOME/python_keyring` or `$HOME/.local/share/python_keyring`)
  on other operating systems). This fixes #21.

*Backward Compatibility Notice*

Due to the new storage location for file-based keyrings, keyring 0.8
supports backward compatibility by automatically moving the password
files to the updated location. In general, users can upgrade to 0.8 and
continue to operate normally. Any applications that customize the storage
location or make assumptions about the storage location will need to take
this change into consideration. Additionally, after upgrading to 0.8,
it is not possible to downgrade to 0.7 without manually moving
configuration files. In 1.0, the backward compatibility
will be removed.

0.7.1
-----

* Removed non-ASCII characters from README and CHANGES docs (required by
  distutils if we're to include them in the long_description). Fixes #55.

0.7
---

* Python 3 is now supported. All tests now pass under Python 3.2 on
  Windows and Linux (although Linux backend support is limited). Fixes #28.
* Extension modules on Mac and Windows replaced by pure-Python ctypes
  implementations. Thanks to Jerome Laheurte.
* WinVaultKeyring now supports multiple passwords for the same service. Fixes
  #47.
* Most of the tests don't require user interaction anymore.
* Entries stored in Gnome Keyring appears now with a meaningful name if you try
  to browser your keyring (for ex. with Seahorse)
* Tests from Gnome Keyring no longer pollute the user own keyring.
* `keyring.util.escape` now accepts only unicode strings. Don't try to encode
  strings passed to it.

0.6.2
-----

* fix compiling on OSX with XCode 4.0

0.6.1
-----

* Gnome keyring should not be used if there is no DISPLAY or if the dbus is
  not around (https://bugs.launchpad.net/launchpadlib/+bug/752282).

* Added `keyring.http` for facilitating HTTP Auth using keyring.

* Add a utility to access the keyring from the command line.

0.5.1
-----

* Remove a spurious KDE debug message when using KWallet

* Fix a bug that caused an exception if the user canceled the KWallet dialog
  (https://bitbucket.org/kang/python-keyring-lib/issue/37/user-canceling-of-kde-wallet-dialogs).

0.5
---

* Now using the existing Gnome and KDE python libs instead of custom C++
  code.

* Using the getpass module instead of custom code

0.4
---

* Fixed the setup script (some subdirs were not included in the release.)

0.3
---

* Fixed keyring.core when the user doesn't have a cfg, or is not
  properly configured.

* Fixed escaping issues for usernames with non-ascii characters

0.2
---

* Add support for Python 2.4+
  http://bitbucket.org/kang/python-keyring-lib/issue/2

* Fix the bug in KDE Kwallet extension compiling
  http://bitbucket.org/kang/python-keyring-lib/issue/3<|MERGE_RESOLUTION|>--- conflicted
+++ resolved
@@ -1,15 +1,13 @@
-<<<<<<< HEAD
-19.0.0
-------
-
-* #383: Drop support for EOL Python 2.7 - 3.4.
-=======
 18.0.1
 ------
 
 * #386: ExceptionInfo no longer retains a reference to the
   traceback.
->>>>>>> 9ea9bb5f
+
+19.0.0
+------
+
+* #383: Drop support for EOL Python 2.7 - 3.4.
 
 18.0.0
 ------
