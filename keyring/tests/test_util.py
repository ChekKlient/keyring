# -*- coding: utf-8 -*-

"""
Test for simple escape/unescape routine
"""


import unittest

from keyring.util import escape


class EscapeTestCase(unittest.TestCase):

    def check_escape_unescape(self, initial):
        escaped = escape.escape(initial)
<<<<<<< HEAD
        self.assertTrue(all(c in (escape.LEGAL_CHARS + escape.ESCAPE_CHAR)
                             for c in escaped))
=======
        self.assertTrue(all(c in (escape.LEGAL_CHARS + '_') for c in escaped))
>>>>>>> e01fbce9
        unescaped = escape.unescape(escaped)
        self.assertEqual(initial, unescaped)

    def test_escape_unescape(self):
        self.check_escape_unescape("aaaa")
        self.check_escape_unescape("aaaa bbbb cccc")
        self.check_escape_unescape(u"Zażółć gęślą jaźń")
        self.check_escape_unescape("(((P{{{{'''---; ;; '\"|%^")

<<<<<<< HEAD
=======
    def test_low_byte(self):
        """
        Ensure that encoding low bytes (ordinal less than hex F) encode as
        as three bytes to avoid ambiguity. For example '\n' (hex A) should
        encode as '_0A' and not '_A', the latter of which
        isn't matched by the inverse operation.
        """
        self.check_escape_unescape('\n')
        self.check_escape_unescape('\x000')
>>>>>>> e01fbce9

def test_suite():
    suite = unittest.TestSuite()
    suite.addTest(unittest.makeSuite(EscapeTestCase))
    return suite

if __name__ == "__main__":
    unittest.main(defaultTest="test_suite")<|MERGE_RESOLUTION|>--- conflicted
+++ resolved
@@ -14,12 +14,7 @@
 
     def check_escape_unescape(self, initial):
         escaped = escape.escape(initial)
-<<<<<<< HEAD
-        self.assertTrue(all(c in (escape.LEGAL_CHARS + escape.ESCAPE_CHAR)
-                             for c in escaped))
-=======
         self.assertTrue(all(c in (escape.LEGAL_CHARS + '_') for c in escaped))
->>>>>>> e01fbce9
         unescaped = escape.unescape(escaped)
         self.assertEqual(initial, unescaped)
 
@@ -29,8 +24,6 @@
         self.check_escape_unescape(u"Zażółć gęślą jaźń")
         self.check_escape_unescape("(((P{{{{'''---; ;; '\"|%^")
 
-<<<<<<< HEAD
-=======
     def test_low_byte(self):
         """
         Ensure that encoding low bytes (ordinal less than hex F) encode as
@@ -40,7 +33,6 @@
         """
         self.check_escape_unescape('\n')
         self.check_escape_unescape('\x000')
->>>>>>> e01fbce9
 
 def test_suite():
     suite = unittest.TestSuite()
