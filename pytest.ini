[pytest]
norecursedirs=dist build .tox .eggs
addopts=--doctest-modules
filterwarnings=
	## upstream

	# Ensure ResourceWarnings are emitted
	default::ResourceWarning

	# Suppress deprecation warning in flake8
	ignore:SelectableGroups dict interface is deprecated::flake8

	# shopkeep/pytest-black#55
	ignore:<class 'pytest_black.BlackItem'> is not using a cooperative constructor:pytest.PytestDeprecationWarning
	ignore:The \(fspath. py.path.local\) argument to BlackItem is deprecated.:pytest.PytestDeprecationWarning
	ignore:BlackItem is an Item subclass and should not be a collector:pytest.PytestWarning

	# tholo/pytest-flake8#83
	ignore:<class 'pytest_flake8.Flake8Item'> is not using a cooperative constructor:pytest.PytestDeprecationWarning
	ignore:The \(fspath. py.path.local\) argument to Flake8Item is deprecated.:pytest.PytestDeprecationWarning
	ignore:Flake8Item is an Item subclass and should not be a collector:pytest.PytestWarning

<<<<<<< HEAD
	ignore:OS_X module is deprecated
	ignore:Properties from keyring.util
=======
	# shopkeep/pytest-black#67
	ignore:'encoding' argument not specified::pytest_black

	# realpython/pytest-mypy#152
	ignore:'encoding' argument not specified::pytest_mypy

	# python/cpython#100750
	ignore:'encoding' argument not specified::platform

	## end upstream
>>>>>>> 6f7ac885
<|MERGE_RESOLUTION|>--- conflicted
+++ resolved
@@ -20,10 +20,6 @@
 	ignore:The \(fspath. py.path.local\) argument to Flake8Item is deprecated.:pytest.PytestDeprecationWarning
 	ignore:Flake8Item is an Item subclass and should not be a collector:pytest.PytestWarning
 
-<<<<<<< HEAD
-	ignore:OS_X module is deprecated
-	ignore:Properties from keyring.util
-=======
 	# shopkeep/pytest-black#67
 	ignore:'encoding' argument not specified::pytest_black
 
@@ -34,4 +30,6 @@
 	ignore:'encoding' argument not specified::platform
 
 	## end upstream
->>>>>>> 6f7ac885
+
+	ignore:OS_X module is deprecated
+	ignore:Properties from keyring.util