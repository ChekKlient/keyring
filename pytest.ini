--- conflicted
+++ resolved
@@ -5,11 +5,8 @@
 # workaround for warning pytest-dev/pytest#6178
 junit_family=xunit2
 filterwarnings=
-<<<<<<< HEAD
-	ignore:OS_X module is deprecated
-=======
 	# Suppress deprecation warning in flake8
 	ignore:SelectableGroups dict interface is deprecated::flake8
 	# Suppress deprecation warning in pypa/packaging#433
 	ignore:The distutils package is deprecated::packaging.tags
->>>>>>> 212e995c
+	ignore:OS_X module is deprecated