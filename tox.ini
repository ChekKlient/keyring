--- conflicted
+++ resolved
@@ -31,12 +31,8 @@
 deps =
 	pep517>=0.5
 	twine[keyring]>=1.13
-<<<<<<< HEAD
-	path.py
+	path
 	jaraco.tidelift
-=======
-	path
->>>>>>> 76786bdd
 passenv =
 	TWINE_PASSWORD
 	TIDELIFT_TOKEN
