dist: xenial
sudo: false
language: python

python:
- 2.7
- 3.6
- &latest_py3 3.7

jobs:
  fast_finish: true
  include:
  - os: osx
    language: generic
    python: *latest_py3
  - stage: deploy
    if: tag IS present
    python: *latest_py3
<<<<<<< HEAD
    install: skip
    script: skip
    deploy:
      provider: pypi
      on:
        tags: true
        all_branches: true
      user: jaraco
      password:
        secure: aDqlVdm6FZ8pqLkoDRR2LH3TEz7pBvKH2HhOlSy7OEmopN/36ncql/KvfE0ccpaOES9Xm31a51bUfNjcwb1HVKjfW544C+IoSHctkG1rI5bp3q4rW+4RbQcBZVHUUKR9yQf9ZyikEmoYXi3g+JKcOf9rj+v/32PAfUDzSpFbWik=
      distributions: dists
      skip_cleanup: true
=======
    before_script: skip
    env:
    - TWINE_USERNAME=jaraco
    # TWINE_PASSWORD
    - secure: ...
    - TOX_TESTENV_PASSENV="TWINE_USERNAME TWINE_PASSWORD"
    script: tox -e release
>>>>>>> 192dafa3

cache: pip

before_install:
- if [[ "$TRAVIS_OS_NAME" == "osx" ]]; then source .travis-macos; fi

install:
- pip install tox tox-venv

before_script:
  # Disable IPv6. Ref travis-ci/travis-ci#8361
  - if [ "${TRAVIS_OS_NAME}" == "linux" ]; then
      sudo sh -c 'echo 0 > /proc/sys/net/ipv6/conf/all/disable_ipv6';
    fi
script: tox<|MERGE_RESOLUTION|>--- conflicted
+++ resolved
@@ -16,28 +16,13 @@
   - stage: deploy
     if: tag IS present
     python: *latest_py3
-<<<<<<< HEAD
-    install: skip
-    script: skip
-    deploy:
-      provider: pypi
-      on:
-        tags: true
-        all_branches: true
-      user: jaraco
-      password:
-        secure: aDqlVdm6FZ8pqLkoDRR2LH3TEz7pBvKH2HhOlSy7OEmopN/36ncql/KvfE0ccpaOES9Xm31a51bUfNjcwb1HVKjfW544C+IoSHctkG1rI5bp3q4rW+4RbQcBZVHUUKR9yQf9ZyikEmoYXi3g+JKcOf9rj+v/32PAfUDzSpFbWik=
-      distributions: dists
-      skip_cleanup: true
-=======
     before_script: skip
     env:
     - TWINE_USERNAME=jaraco
     # TWINE_PASSWORD
-    - secure: ...
+    - secure: VXM9F3HLDPprEY3JRlX6eH+yngucMHrqpUMeo4zgnFOc5yJUs7RP3uJ87O9IHllOUc7VR+nu/ye7HJk9y8Ux8X53S5UiH/s3/7rHPWP5IyCZBuDMZ3ouSxYKCWyMd6h/tkmVjNJIkV/0ZUhTJlwaODKwqegZ0twEIoRQnVIDTcs=
     - TOX_TESTENV_PASSENV="TWINE_USERNAME TWINE_PASSWORD"
     script: tox -e release
->>>>>>> 192dafa3
 
 cache: pip
 
