[metadata]
<<<<<<< HEAD
license_files =
	LICENSE
name = keyring
author = Kang Zhang
author_email = jobo.zh@gmail.com
maintainer = Jason R. Coombs
maintainer_email = jaraco@jaraco.com
description = Store and access your passwords safely.
=======
name = skeleton
author = Jason R. Coombs
author_email = jaraco@jaraco.com
description = skeleton
>>>>>>> 212e995c
long_description = file:README.rst
url = https://github.com/jaraco/keyring
classifiers =
	Development Status :: 5 - Production/Stable
	Intended Audience :: Developers
	License :: OSI Approved :: Python Software Foundation License
	License :: OSI Approved :: MIT License
	Programming Language :: Python :: 3
	Programming Language :: Python :: 3 :: Only

[options]
packages = find_namespace:
include_package_data = true
python_requires = >=3.6
install_requires =
<<<<<<< HEAD
	pywin32-ctypes!=0.1.0,!=0.1.1; sys_platform=="win32"
	SecretStorage>=3.2; sys_platform=="linux"
	jeepney>=0.4.2; sys_platform=="linux"
	importlib_metadata >= 3.6
setup_requires = setuptools_scm[toml] >= 3.4.1
=======
>>>>>>> 212e995c

[options.packages.find]
exclude =
	build*
	dist*
	docs*
	tests*

[options.extras_require]
testing =
	# upstream
	pytest >= 4.6
	pytest-checkdocs >= 2.4
	pytest-flake8
	# python_implementation: workaround for jaraco/skeleton#22
	pytest-black >= 0.3.7; python_implementation != "PyPy"
	pytest-cov
	# python_implementation: workaround for jaraco/skeleton#22
	pytest-mypy; python_implementation != "PyPy"
	pytest-enabler >= 1.0.1

	# local

docs =
	# upstream
	sphinx
	jaraco.packaging >= 8.2
	rst.linker >= 1.9

	# local

[options.entry_points]
console_scripts =
	keyring=keyring.cli:main
devpi_client =
	keyring = keyring.devpi_client
keyring.backends =
	Windows = keyring.backends.Windows
	macOS = keyring.backends.macOS
	SecretService = keyring.backends.SecretService
	KWallet = keyring.backends.kwallet
	chainer = keyring.backends.chainer<|MERGE_RESOLUTION|>--- conflicted
+++ resolved
@@ -1,19 +1,10 @@
 [metadata]
-<<<<<<< HEAD
-license_files =
-	LICENSE
 name = keyring
 author = Kang Zhang
 author_email = jobo.zh@gmail.com
 maintainer = Jason R. Coombs
 maintainer_email = jaraco@jaraco.com
 description = Store and access your passwords safely.
-=======
-name = skeleton
-author = Jason R. Coombs
-author_email = jaraco@jaraco.com
-description = skeleton
->>>>>>> 212e995c
 long_description = file:README.rst
 url = https://github.com/jaraco/keyring
 classifiers =
@@ -29,14 +20,10 @@
 include_package_data = true
 python_requires = >=3.6
 install_requires =
-<<<<<<< HEAD
 	pywin32-ctypes!=0.1.0,!=0.1.1; sys_platform=="win32"
 	SecretStorage>=3.2; sys_platform=="linux"
 	jeepney>=0.4.2; sys_platform=="linux"
 	importlib_metadata >= 3.6
-setup_requires = setuptools_scm[toml] >= 3.4.1
-=======
->>>>>>> 212e995c
 
 [options.packages.find]
 exclude =
